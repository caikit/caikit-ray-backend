--- conflicted
+++ resolved
@@ -14,11 +14,7 @@
     "License :: OSI Approved :: Apache Software License"
 ]
 dependencies = [
-<<<<<<< HEAD
-    "caikit>=0.15.0,<0.25.0",
-=======
     "caikit>=0.15.0,<0.27.0",
->>>>>>> b1f0e909
     "ray[default]>=2.7.1,<3"
 ]
 
